--- conflicted
+++ resolved
@@ -40,9 +40,5 @@
     "all_players",
     "all_connected_players",
     "active_players",
-<<<<<<< HEAD
 ]
-__version__ = "0.9.0"
-=======
-]
->>>>>>> 072de373
+__version__ = "0.9.0"