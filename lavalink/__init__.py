--- conflicted
+++ resolved
@@ -1,11 +1,7 @@
 from .log import set_logging_level, log, socket_log, ws_discord_log, ws_ll_log, ws_rll_log
 
 set_logging_level()
-<<<<<<< HEAD
-__version__ = "0.10.0"
-=======
 __version__ = "0.9.1"
->>>>>>> 151095cf
 
 from .lavalink import *
 from .node import Node, NodeStats, Stats
