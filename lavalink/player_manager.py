import asyncio
import datetime
from random import shuffle
from typing import TYPE_CHECKING, Optional

import discord
from discord.backoff import ExponentialBackoff
from discord.voice_client import VoiceProtocol

from . import log, ws_rll_log
from .enums import (
    LavalinkEvents,
    LavalinkIncomingOp,
    LavalinkOutgoingOp,
    PlayerState,
    TrackEndReason,
)
from .rest_api import RESTClient, Track
from .utils import VoiceChannel

if TYPE_CHECKING:
    from . import node

__all__ = ["Player"]


class Player(RESTClient, VoiceProtocol):
    """
    The Player class represents the current state of playback.
    It also is used to control playback and queue tracks.

    The existence of this object guarantees that the bot is connected
    to a voice channel.

    Attributes
    ----------
    channel: discord.VoiceChannel
        The channel the bot is connected to.
    queue : list of Track
    position : int
        The seeked position in the track of the current playback.
    current : Track
    repeat : bool
    shuffle : bool
    """

    def __call__(self, client: discord.Client, channel: VoiceChannel):
        self.client: discord.Client = client
        self.channel: VoiceChannel = channel

        return self

    def __init__(
        self, client: discord.Client = None, channel: VoiceChannel = None, node: "node.Node" = None
    ):
        self.client = client
        self.channel = channel
        self.guild = channel.guild
        self._last_channel_id = channel.id
        self.queue = []
        self.position = 0
        self.current = None  # type: Track
        self._paused = False
        self.repeat = False
        self.shuffle = False  # Shuffle is done client side now This is a breaking change
        self.shuffle_bumped = True
        self._is_autoplaying = False
        self._auto_play_sent = False
        self._volume = 100
        self.state = PlayerState.CREATED
        self._voice_state = {}
        self.connected_at = None
        self._connected = False

        self._is_playing = False
        self._metadata = {}
        if node is None:
            from .node import get_node

            node = get_node()
        self.node = node

        self._con_delay = None
        self._last_resume = None

        super().__init__(self)

    def __repr__(self):
        return (
            "<Player: "
            f"state={self.state.name}, connected={self.connected}, "
            f"guild={self.guild.name!r} ({self.guild.id}), "
            f"channel={self.channel.name!r} ({self.channel.id}), "
            f"playing={self.is_playing}, paused={self.paused}, volume={self.volume}, "
            f"queue_size={len(self.queue)}, current={self.current!r}, "
            f"position={self.position}, "
            f"length={self.current.length if self.current else 0}, node={self.node!r}>"
        )

    @property
    def is_auto_playing(self) -> bool:
        """
        Current status of playback
        """
        return self._is_playing and not self._paused and self._is_autoplaying

    @property
    def is_playing(self) -> bool:
        """
        Current status of playback
        """
        return self._is_playing and not self._paused and self._connected

    @property
    def paused(self) -> bool:
        """
        Player's paused state.
        """
        return self._paused

    @property
    def volume(self) -> int:
        """
        The current volume.
        """
        return self._volume

    @property
    def ready(self) -> bool:
        """
        Whether the underlying node is ready for requests.
        """
        return self.node.ready

    @property
    def connected(self) -> bool:
        """
        Whether the player is ready to be used.
        """
        return self._connected

    async def on_voice_server_update(self, data: dict) -> None:
        self._voice_state.update({"event": data})
        await self._send_lavalink_voice_update(self._voice_state)

    async def on_voice_state_update(self, data: dict) -> None:
        self._voice_state.update({"sessionId": data["session_id"]})
        if (channel_id := data["channel_id"]) is None:
            ws_rll_log.info("Received voice disconnect from discord, removing player.")
            self._voice_state.clear()
            await self.disconnect(force=True)
        else:
            channel = self.guild.get_channel(int(channel_id))
            if channel != self.channel:
                if self.channel:
                    self._last_channel_id = self.channel.id
                self.channel = channel
<<<<<<< HEAD

        await self._send_lavalink_voice_update({**self._voice_state, "event": data})

    async def _send_lavalink_voice_update(self, voice_state: dict):
        if self._voice_state.keys() == {"sessionId", "event"}:
            await self.node.send(
                {
                    "op": LavalinkOutgoingOp.VOICE_UPDATE.value,
                    "guildId": str(self.guild.id),
                    "sessionId": voice_state["sessionId"],
                    "event": voice_state["event"],
                }
            )
=======
        await self._send_lavalink_voice_update({**self._voice_state, "event": data})

    async def _send_lavalink_voice_update(self, voice_state: dict):
        if voice_state.keys() == {"sessionId", "event"}:
            if voice_state["event"].keys() == {"token", "guild_id", "endpoint"}:
                await self.node.send(
                    {
                        "op": LavalinkOutgoingOp.VOICE_UPDATE.value,
                        "guildId": str(self.guild.id),
                        "sessionId": voice_state["sessionId"],
                        "event": voice_state["event"],
                    }
                )
>>>>>>> 290d9c2d

    async def wait_until_ready(
        self, timeout: Optional[float] = None, no_raise: bool = False
    ) -> bool:
        """
        Waits for the underlying node to become ready.

        If no_raise is set, returns false when a timeout occurs instead of propogating TimeoutError.
        A timeout of None means to wait indefinitely.
        """
        if self.node.ready:
            return True

        try:
            return await self.node.wait_until_ready(timeout=timeout)
        except asyncio.TimeoutError:
            if no_raise:
                return False
            else:
                raise

    async def connect(self, timeout: float = 2.0, reconnect: bool = False, deafen: bool = False):
        """
        Connects to the voice channel associated with this Player.
        """
        self._last_resume = datetime.datetime.now(datetime.timezone.utc)
        self.connected_at = datetime.datetime.now(datetime.timezone.utc)
        self._connected = True
        self.node._players_dict[self.guild.id] = self
        await self.node.refresh_player_state(self)
        await self.guild.change_voice_state(
            channel=self.channel, self_mute=False, self_deaf=deafen
        )

    async def move_to(self, channel: discord.VoiceChannel, deafen: bool = False):
        """
        Moves this player to a voice channel.

        Parameters
        ----------
        channel : discord.VoiceChannel
        """
        if channel.guild != self.guild:
            raise TypeError(f"Cannot move {self!r} to a different guild.")
        if self.channel:
            self._last_channel_id = self.channel.id
        self.channel = channel
        await self.connect(deafen=deafen)
        if self.current:
            await self.resume(
                track=self.current, replace=True, start=self.position, pause=self._paused
            )

    async def disconnect(self, force=False):
        """
        Disconnects this player from it's voice channel.
        """
        self._is_autoplaying = False
        self._auto_play_sent = False
        self._connected = False
        if self.state == PlayerState.DISCONNECTING:
            return

        await self.update_state(PlayerState.DISCONNECTING)
        guild_id = self.guild.id
        if force:
            log.debug("Forcing player disconnect for %r due to player manager request.", self)
            self.node.event_handler(
                LavalinkIncomingOp.EVENT,
                LavalinkEvents.FORCED_DISCONNECT,
                {
                    "guildId": guild_id,
                    "code": 42069,
                    "reason": "Forced Disconnect - Do not Reconnect",
                    "byRemote": True,
                    "retries": -1,
                },
            )

        if not self.client.shards[self.guild.shard_id].is_closed():
            await self.guild.change_voice_state(channel=None)
        await self.node.destroy_guild(guild_id)
        self.node.remove_player(self)
        self.cleanup()

    def store(self, key, value):
        """
        Stores a metadata value by key.
        """
        self._metadata[key] = value

    def fetch(self, key, default=None):
        """
        Returns a stored metadata value.

        Parameters
        ----------
        key
            Key used to store metadata.
        default
            Optional, used if the key doesn't exist.
        """
        return self._metadata.get(key, default)

    async def update_state(self, state: PlayerState):
        if state == self.state:
            return

        ws_rll_log.debug("Player %r changing state: %s -> %s", self, self.state.name, state.name)

        self.state = state

        if self._con_delay:
            self._con_delay = None

    async def handle_event(self, event: "node.LavalinkEvents", extra):
        """
        Handles various Lavalink Events.

        If the event is TRACK END, extra will be TrackEndReason.

        If the event is TRACK EXCEPTION, extra will be the string reason.

        If the event is TRACK STUCK, extra will be the threshold ms.

        Parameters
        ----------
        event : node.LavalinkEvents
        extra
        """
        log.debug("Received player event for player: %r - %r - %r.", self, event, extra)

        if event == LavalinkEvents.TRACK_END:
            self._is_playing = False
            if extra == TrackEndReason.FINISHED:
                await self.play()
        elif event == LavalinkEvents.WEBSOCKET_CLOSED:
            code = extra.get("code")
            if code in (4015, 4014, 4009, 4006, 4000, 1006):
                if not self._con_delay:
                    self._con_delay = ExponentialBackoff(base=1)

    async def handle_player_update(self, state: "node.PlayerState"):
        """
        Handles player updates from lavalink.

        Parameters
        ----------
        state : websocket.PlayerState
        """
        if state.position > self.position:
            self._is_playing = True
        log.debug("Updated player position for player: %r - %ds.", self, state.position // 1000)
        self.position = state.position

    # Play commands
    def add(self, requester: discord.User, track: Track):
        """
        Adds a track to the queue.

        Parameters
        ----------
        requester : discord.User
            User who requested the track.
        track : Track
            Result from any of the lavalink track search methods.
        """
        track.requester = requester
        self.queue.append(track)

    def maybe_shuffle(self, sticky_songs: int = 1):
        if self.shuffle and self.queue:  # Keeps queue order consistent unless adding new tracks
            self.force_shuffle(sticky_songs)

    def force_shuffle(self, sticky_songs: int = 1):
        if not self.queue:
            return
        sticky = max(0, sticky_songs)  # Songs to  bypass shuffle
        # Keeps queue order consistent unless adding new tracks
        if sticky > 0:
            to_keep = self.queue[:sticky]
            to_shuffle = self.queue[sticky:]
        else:
            to_shuffle = self.queue
            to_keep = []
        if not self.shuffle_bumped:
            to_keep_bumped = [t for t in to_shuffle if t.extras.get("bumped", None)]
            to_shuffle = [t for t in to_shuffle if not t.extras.get("bumped", None)]
            to_keep.extend(to_keep_bumped)
            # Shuffles whole queue
        shuffle(to_shuffle)
        to_keep.extend(to_shuffle)
        # Keep next track in queue consistent while adding new tracks
        self.queue = to_keep

    async def play(self):
        """
        Starts playback from lavalink.
        """
        if self.repeat and self.current is not None:
            self.queue.append(self.current)

        self.current = None
        self.position = 0
        self._paused = False

        if not self.queue:
            await self.stop()
        else:
            self._is_playing = True

            track = self.queue.pop(0)

            self.current = track
            log.debug("Assigned current track for player: %r.", self)
            await self.node.play(self.guild.id, track, start=track.start_timestamp, replace=True)

    async def resume(
        self, track: Track, replace: bool = True, start: int = 0, pause: bool = False
    ):
        log.debug("Resuming current track for player: %r.", self)
        self._is_playing = False
        self._paused = True
        await self.node.play(self.guild.id, track, start=start, replace=replace, pause=True)
        await self.pause(True)
        await self.pause(pause, timed=1)

    async def stop(self):
        """
        Stops playback from lavalink.

        .. important::

            This method will clear the queue.
        """
        await self.node.stop(self.guild.id)
        self.queue = []
        self.current = None
        self.position = 0
        self._paused = False
        self._is_autoplaying = False
        self._auto_play_sent = False
        self._is_playing = False

    async def skip(self):
        """
        Skips to the next song.
        """
        await self.play()

    async def pause(self, pause: bool = True, timed: Optional[int] = None):
        """
        Pauses the current song.

        Parameters
        ----------
        pause : bool
            Set to ``False`` to resume.
        timed : Optional[int]
            If an int is given the op will be called after it.
        """
        if timed is not None:
            await asyncio.sleep(timed)

        self._paused = pause
        await self.node.pause(self.guild.id, pause)

    async def set_volume(self, volume: int):
        """
        Sets the volume of Lavalink.

        Parameters
        ----------
        volume : int
            Between 0 and 150
        """
        self._volume = max(min(volume, 150), 0)
        await self.node.volume(self.guild.id, self.volume)

    async def seek(self, position: int):
        """
        If the track allows it, seeks to a position.

        Parameters
        ----------
        position : int
            Between 0 and track length.
        """
        if self.current.seekable:
            position = max(min(position, self.current.length), 0)
            await self.node.seek(self.guild.id, position)<|MERGE_RESOLUTION|>--- conflicted
+++ resolved
@@ -155,21 +155,6 @@
                 if self.channel:
                     self._last_channel_id = self.channel.id
                 self.channel = channel
-<<<<<<< HEAD
-
-        await self._send_lavalink_voice_update({**self._voice_state, "event": data})
-
-    async def _send_lavalink_voice_update(self, voice_state: dict):
-        if self._voice_state.keys() == {"sessionId", "event"}:
-            await self.node.send(
-                {
-                    "op": LavalinkOutgoingOp.VOICE_UPDATE.value,
-                    "guildId": str(self.guild.id),
-                    "sessionId": voice_state["sessionId"],
-                    "event": voice_state["event"],
-                }
-            )
-=======
         await self._send_lavalink_voice_update({**self._voice_state, "event": data})
 
     async def _send_lavalink_voice_update(self, voice_state: dict):
@@ -183,7 +168,6 @@
                         "event": voice_state["event"],
                     }
                 )
->>>>>>> 290d9c2d
 
     async def wait_until_ready(
         self, timeout: Optional[float] = None, no_raise: bool = False
