--- conflicted
+++ resolved
@@ -57,12 +57,6 @@
     register_update_listener(_handle_update)
 
     lavalink_node = node.Node(
-<<<<<<< HEAD
-        _loop, dispatch, bot._connection._get_websocket,
-        host, password, port=ws_port, rest=rest_port,
-        user_id=player_manager.user_id, 
-        num_shards=bot.shard_count if bot.shard_count is not None else 1
-=======
         _loop,
         dispatch,
         bot._connection._get_websocket,
@@ -71,8 +65,7 @@
         port=ws_port,
         rest=rest_port,
         user_id=player_manager.user_id,
-        num_shards=bot.shard_count,
->>>>>>> 1f12601e
+        num_shards=bot.shard_count if bot.shard_count is not None else 1,
     )
 
     await lavalink_node.connect(timeout=timeout)
