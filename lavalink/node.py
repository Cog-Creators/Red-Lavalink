--- conflicted
+++ resolved
@@ -14,13 +14,8 @@
 from .enums import *
 from .player_manager import PlayerManager
 from .rest_api import Track
-<<<<<<< HEAD
-from .errors import NodeNotReady, NodeNotFound
 from .utils import task_callback_exception, task_callback_debug, task_callback_trace
 from .errors import NodeNotReady, NodeNotFound
-=======
-from .utils import task_callback_exception, task_callback_debug, task_callback_trace
->>>>>>> 9edeba15
 
 __all__ = [
     "Stats",
