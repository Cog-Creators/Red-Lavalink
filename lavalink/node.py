--- conflicted
+++ resolved
@@ -9,18 +9,11 @@
 from typing import Awaitable, KeysView, List, Optional, ValuesView, cast
 
 import aiohttp
-<<<<<<< HEAD
-from discord.backoff import ExponentialBackoff
-from discord.ext.commands import Bot
-
-from . import log, ws_ll_log, ws_rll_log
-=======
 from typing import Awaitable, KeysView, List, Optional, ValuesView, cast
 from discord.backoff import ExponentialBackoff
 from discord.ext.commands import Bot
 
 from . import log, ws_ll_log, ws_rll_log, __version__
->>>>>>> 290d9c2d
 from .enums import LavalinkEvents, LavalinkIncomingOp, LavalinkOutgoingOp, NodeState, PlayerState
 from .player_manager import Player
 from .rest_api import Track
@@ -30,11 +23,7 @@
 
 _nodes: List[Node] = []
 
-<<<<<<< HEAD
-PositionTime = namedtuple("PositionTime", "position time")
-=======
 PositionTime = namedtuple("PositionTime", "position time connected")
->>>>>>> 290d9c2d
 MemoryInfo = namedtuple("MemoryInfo", "reservable used free allocated")
 CPUInfo = namedtuple("CPUInfo", "cores systemLoad lavalinkLoad")
 
@@ -389,15 +378,11 @@
                 self.event_handler(op, event, data)
         elif op == LavalinkIncomingOp.PLAYER_UPDATE:
             state = data.get("state", {})
-<<<<<<< HEAD
-            state = PositionTime(position=state.get("position", 0), time=state.get("time", 0))
-=======
             state = PositionTime(
                 position=state.get("position", 0),
                 time=state.get("time", 0),
                 connected=state.get("connected", False),
             )
->>>>>>> 290d9c2d
             self.event_handler(op, state, data)
         elif op == LavalinkIncomingOp.STATS:
             stats = Stats(
@@ -482,62 +467,15 @@
     async def create_player(self, channel: VoiceChannel, deafen: bool = False) -> Player:
         """
         Connects to a discord voice channel.
-<<<<<<< HEAD
-
-        This function is safe to repeatedly call as it will return an existing
-        player if there is one.
-
-        Parameters
-        ----------
-        channel
-
-=======
         This function is safe to repeatedly call as it will return an existing
         player if there is one.
         Parameters
         ----------
         channel
->>>>>>> 290d9c2d
         Returns
         -------
         Player
             The created Player object.
-<<<<<<< HEAD
-        """
-        if self._already_in_guild(channel):
-            p = self.get_player(channel.guild.id)
-            await p.move_to(channel, deafen=deafen)
-        else:
-            p = await channel.connect(cls=Player)
-            if deafen:
-                await p.guild.change_voice_state(channel=p.channel, self_deaf=True)
-            self._players_dict[channel.guild.id] = p
-            await self.refresh_player_state(p)
-        return p
-
-    def _already_in_guild(self, channel: VoiceChannel) -> bool:
-        return channel.guild.id in self._players_dict
-
-    def get_player(self, guild_id: int) -> Player:
-        """
-        Gets a Player object from a guild ID.
-
-        Parameters
-        ----------
-        guild_id : int
-            Discord guild ID.
-
-        Returns
-        -------
-        Player
-
-        Raises
-        ------
-        KeyError
-            If that guild does not have a Player, e.g. is not connected to any
-            voice channel.
-        """
-=======
         """
         if self._already_in_guild(channel):
             p = self.get_player(channel.guild.id)
@@ -569,7 +507,6 @@
             If that guild does not have a Player, e.g. is not connected to any
             voice channel.
         """
->>>>>>> 290d9c2d
         if guild_id in self._players_dict:
             return self._players_dict[guild_id]
         raise KeyError("No such player for that guild.")
