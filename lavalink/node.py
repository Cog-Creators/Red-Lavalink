import asyncio
import contextlib
import json
from collections import namedtuple
from typing import Awaitable, List, Optional, cast

import aiohttp
from discord.backoff import ExponentialBackoff

from . import log, socket_log
from .enums import *
from .player_manager import PlayerManager
from .rest_api import Track

__all__ = ["Stats", "Node", "NodeStats", "get_node", "get_nodes_stats", "join_voice"]

_nodes = []  # type: List[Node]

PlayerState = namedtuple("PlayerState", "position time")
MemoryInfo = namedtuple("MemoryInfo", "reservable used free allocated")
CPUInfo = namedtuple("CPUInfo", "cores systemLoad lavalinkLoad")


class Stats:
    def __init__(self, memory, players, active_players, cpu, uptime):
        self.memory = MemoryInfo(**memory)
        self.players = players
        self.active_players = active_players
        self.cpu_info = CPUInfo(**cpu)
        self.uptime = uptime


# Node stats related class below and how it is called is originally from:
# https://github.com/PythonistaGuild/Wavelink/blob/master/wavelink/stats.py#L41
# https://github.com/PythonistaGuild/Wavelink/blob/master/wavelink/websocket.py#L132
class NodeStats:
    def __init__(self, data: dict):
        self.uptime = data["uptime"]

        self.players = data["players"]
        self.playing_players = data["playingPlayers"]

        memory = data["memory"]
        self.memory_free = memory["free"]
        self.memory_used = memory["used"]
        self.memory_allocated = memory["allocated"]
        self.memory_reservable = memory["reservable"]

        cpu = data["cpu"]
        self.cpu_cores = cpu["cores"]
        self.system_load = cpu["systemLoad"]
        self.lavalink_load = cpu["lavalinkLoad"]

        frame_stats = data.get("frameStats", {})
        self.frames_sent = frame_stats.get("sent", -1)
        self.frames_nulled = frame_stats.get("nulled", -1)
        self.frames_deficit = frame_stats.get("deficit", -1)


class Node:

    _is_shutdown = False  # type: bool

    def __init__(
        self, _loop, event_handler, voice_ws_func, host, password, port, rest, user_id, num_shards
    ):
        """
        Represents a Lavalink node.

        Parameters
        ----------
        _loop : asyncio.BaseEventLoop
            The event loop of the bot.
        event_handler
            Function to dispatch events to.
        voice_ws_func : typing.Callable
            Function that takes one argument, guild ID, and returns a websocket.
        host : str
            Lavalink player host.
        password : str
            Password for the Lavalink player.
        port : int
            Port of the Lavalink player event websocket.
        rest : int
            Port for the Lavalink REST API.
        user_id : int
            User ID of the bot.
        num_shards : int
            Number of shards to which the bot is currently connected.
        ready : asyncio.Event
            Set when the connection is up and running, unset when not.
        """
        self.loop = _loop
        self.event_handler = event_handler
        self.get_voice_ws = voice_ws_func
        self.host = host
        self.port = port
        self.rest = rest
        self.password = password
        self.session = aiohttp.ClientSession()
        self.headers = self._get_connect_headers(self.password, user_id, num_shards)

        self.ready = asyncio.Event()

        self._ws = None
        self._listener_task = None

        self._queue = []

        self.state = NodeState.CONNECTING
        self._state_handlers = []

        self.player_manager = PlayerManager(self)

        self.stats = None

        if self not in _nodes:
            _nodes.append(self)

    async def connect(self, timeout=None):
        """
        Connects to the Lavalink player event websocket.

        Parameters
        ----------
        timeout : int
            Time after which to timeout on attempting to connect to the Lavalink websocket,
            ``None`` is considered never, but the underlying code may stop trying past a
            certain point.

        Raises
        ------
        asyncio.TimeoutError
            If the websocket failed to connect after the given time.
        """
        self._is_shutdown = False

        combo_uri = "ws://{}:{}".format(self.host, self.rest)
        uri = "ws://{}:{}".format(self.host, self.port)

        log.debug(
            "Lavalink WS connecting to %s or %s with headers %s", combo_uri, uri, self.headers
        )

        tasks = tuple({self._multi_try_connect(u) for u in (combo_uri, uri)})
        for task in asyncio.as_completed(tasks, timeout=timeout):
            with contextlib.suppress(Exception):
                if await cast(Awaitable[Optional[aiohttp.ClientWebSocketResponse]], task):
                    break
        else:
            raise asyncio.TimeoutError

        log.debug("Creating Lavalink WS listener.")
        self._listener_task = self.loop.create_task(self.listener())

        for data in self._queue:
            await self.send(data)

        self.ready.set()
        self.update_state(NodeState.READY)

    async def wait_until_ready(self, timeout: Optional[float] = None):
        await asyncio.wait_for(self.ready.wait(), timeout=timeout)

    @staticmethod
    def _get_connect_headers(password, user_id, num_shards):
        return {"Authorization": password, "User-Id": str(user_id), "Num-Shards": str(num_shards)}

    @property
    def lavalink_major_version(self):
        if self.state != NodeState.READY:
            raise RuntimeError("Node not ready!")
        return self._ws.response_headers.get("Lavalink-Major-Version")

    async def _multi_try_connect(self, uri):
        backoff = ExponentialBackoff()
        attempt = 1

        while self._is_shutdown is False and (self._ws is None or self._ws.closed):
            try:
                ws = self._ws = await self.session.ws_connect(url=uri, headers=self.headers)
                return ws
            except OSError:
                delay = backoff.delay()
                log.debug("Failed connect attempt %s, retrying in %s", attempt, delay)
                await asyncio.sleep(delay)
                attempt += 1
            except Exception as error:
                log.debug(error)
                return None

    async def listener(self):
        """
        Listener task for receiving ops from Lavalink.
        """
        while not self._ws.closed and self._is_shutdown is False:
            try:
                data = await self._ws.receive_json()
            except Exception as error:
                log.debug("listener error: ", exc_info=error)
                break

            raw_op = data.get("op")
            try:
                op = LavalinkIncomingOp(raw_op)
            except ValueError:
                socket_log.debug("Received unknown op: %s", data)
            else:
                socket_log.debug("Received known op: %s", data)
                self.loop.create_task(self._handle_op(op, data))

        self.ready.clear()
        log.debug("Listener exited: ws %s SHUTDOWN %s.", self._ws.closed, self._is_shutdown)
        self.loop.create_task(self._reconnect())

    async def _handle_op(self, op: LavalinkIncomingOp, data):
        if op == LavalinkIncomingOp.EVENT:
            try:
                event = LavalinkEvents(data.get("type"))
            except ValueError:
                log.debug("Unknown event type: %s", data)
            else:
                self.event_handler(op, event, data)
        elif op == LavalinkIncomingOp.PLAYER_UPDATE:
            state = PlayerState(**data.get("state"))
            self.event_handler(op, state, data)
        elif op == LavalinkIncomingOp.STATS:
            stats = Stats(
                memory=data.get("memory"),
                players=data.get("players"),
                active_players=data.get("playingPlayers"),
                cpu=data.get("cpu"),
                uptime=data.get("uptime"),
            )
            self.stats = NodeStats(data)
            self.event_handler(op, stats, data)

    async def _reconnect(self):
        self.ready.clear()

        if self._is_shutdown is True:
            log.debug("Shutting down Lavalink WS.")
            return

        if self.state != NodeState.CONNECTING:
            self.update_state(NodeState.RECONNECTING)

        log.debug("Attempting Lavalink WS reconnect.")
        try:
            await self.connect()
        except asyncio.TimeoutError:
            log.debug("Failed to reconnect, please reinitialize lavalink when ready.")
        else:
            log.debug("Reconnect successful.")

    def update_state(self, next_state: NodeState):
        if next_state == self.state:
            return

        log.debug(f"Changing node state: {self.state.name} -> {next_state.name}")
        old_state = self.state
        self.state = next_state
        if self.loop.is_closed():
            log.debug("Event loop closed, not notifying state handlers.")
            return
        for handler in self._state_handlers:
            self.loop.create_task(handler(next_state, old_state))

    def register_state_handler(self, func):
        if not asyncio.iscoroutinefunction(func):
            raise ValueError("Argument must be a coroutine object.")

        if func not in self._state_handlers:
            self._state_handlers.append(func)

    def unregister_state_handler(self, func):
        self._state_handlers.remove(func)

    async def join_voice_channel(self, guild_id, channel_id):
        """
        Alternative way to join a voice channel if node is known.
        """
        voice_ws = self.get_voice_ws(guild_id)
        await voice_ws.voice_state(guild_id, channel_id)

    async def disconnect(self):
        """
        Shuts down and disconnects the websocket.
        """
        self._is_shutdown = True
        self.ready.clear()

        self.update_state(NodeState.DISCONNECTING)

        await self.player_manager.disconnect()

<<<<<<< HEAD
        if self._ws is not None and not self._ws.closed:
            await self._ws.close()
=======
        if self._ws is not None and self._ws.open:
            try:
                await self._ws.close()
            except websockets.ConnectionClosed as exc:
                # as long as it's closed, who cares if it was abnormal closure
                log.debug("Websocket connection was already closed: %s", str(exc))
            except websockets.WebsocketException as exc:
                log.error(
                    "Error occurred while trying to close websocket connection.", exc_info=exc
                )
>>>>>>> db663d21

        if self._listener_task is not None and not self.loop.is_closed():
            self._listener_task.cancel()

        self._state_handlers = []

        _nodes.remove(self)
        log.debug("Shutdown Lavalink WS.")

    async def send(self, data):
        if self._ws is None or self._ws.closed:
            self._queue.append(data)
        else:
            log.debug("Sending data to Lavalink: %s", data)
            await self._ws.send_json(data)

    async def send_lavalink_voice_update(self, guild_id, session_id, event):
        await self.send(
            {
                "op": LavalinkOutgoingOp.VOICE_UPDATE.value,
                "guildId": str(guild_id),
                "sessionId": session_id,
                "event": event,
            }
        )

    async def destroy_guild(self, guild_id: int):
        await self.send({"op": LavalinkOutgoingOp.DESTROY.value, "guildId": str(guild_id)})

    # Player commands
    async def stop(self, guild_id: int):
        await self.send({"op": LavalinkOutgoingOp.STOP.value, "guildId": str(guild_id)})
        self.event_handler(
            LavalinkIncomingOp.EVENT, LavalinkEvents.QUEUE_END, {"guildId": str(guild_id)}
        )

    async def play(self, guild_id: int, track: Track):
        await self.send(
            {
                "op": LavalinkOutgoingOp.PLAY.value,
                "guildId": str(guild_id),
                "track": track.track_identifier,
            }
        )

    async def pause(self, guild_id, paused):
        await self.send(
            {"op": LavalinkOutgoingOp.PAUSE.value, "guildId": str(guild_id), "pause": paused}
        )

    async def volume(self, guild_id: int, _volume: int):
        await self.send(
            {"op": LavalinkOutgoingOp.VOLUME.value, "guildId": str(guild_id), "volume": _volume}
        )

    async def seek(self, guild_id: int, position: int):
        await self.send(
            {"op": LavalinkOutgoingOp.SEEK.value, "guildId": str(guild_id), "position": position}
        )


def get_node(guild_id: int, ignore_ready_status: bool = False) -> Node:
    """
    Gets a node based on a guild ID, useful for noding separation. If the
    guild ID does not already have a node association, the least used
    node is returned. Skips over nodes that are not yet ready.

    Parameters
    ----------
    guild_id : int
    ignore_ready_status : bool

    Returns
    -------
    Node
    """
    guild_count = 1e10
    least_used = None

    for node in _nodes:
        guild_ids = node.player_manager.guild_ids

        if ignore_ready_status is False and not node.ready.is_set():
            continue
        elif len(guild_ids) < guild_count:
            guild_count = len(guild_ids)
            least_used = node

        if guild_id in guild_ids:
            return node

    if least_used is None:
        raise IndexError("No nodes found.")

    return least_used


def get_nodes_stats():
    return [node.stats for node in _nodes]


async def join_voice(guild_id: int, channel_id: int):
    """
    Joins a voice channel by ID's.

    Parameters
    ----------
    guild_id : int
    channel_id : int
    """
    node = get_node(guild_id)
    voice_ws = node.get_voice_ws(guild_id)
    await voice_ws.voice_state(guild_id, channel_id)


async def disconnect():
    for node in _nodes.copy():
        await node.disconnect()


async def on_socket_response(data):
    raw_event = data.get("t")
    try:
        event = DiscordVoiceSocketResponses(raw_event)
    except ValueError:
        return

    log.debug("Received Discord WS voice response: %s", data)

    guild_id = data["d"]["guild_id"]

    try:
        node = get_node(guild_id, ignore_ready_status=True)
    except IndexError:
        log.debug(f"Received unhandled socket response for guild: {guild_id}")
    else:
        await node.player_manager.on_socket_response(data)<|MERGE_RESOLUTION|>--- conflicted
+++ resolved
@@ -294,21 +294,8 @@
 
         await self.player_manager.disconnect()
 
-<<<<<<< HEAD
         if self._ws is not None and not self._ws.closed:
             await self._ws.close()
-=======
-        if self._ws is not None and self._ws.open:
-            try:
-                await self._ws.close()
-            except websockets.ConnectionClosed as exc:
-                # as long as it's closed, who cares if it was abnormal closure
-                log.debug("Websocket connection was already closed: %s", str(exc))
-            except websockets.WebsocketException as exc:
-                log.error(
-                    "Error occurred while trying to close websocket connection.", exc_info=exc
-                )
->>>>>>> db663d21
 
         if self._listener_task is not None and not self.loop.is_closed():
             self._listener_task.cancel()
