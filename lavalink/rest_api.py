import re
from collections import namedtuple
from typing import TYPE_CHECKING, Tuple, Union
from urllib.parse import quote, urlparse

from aiohttp.client_exceptions import ServerDisconnectedError

from . import log
from .enums import ExceptionSeverity, LoadType, PlayerState

if TYPE_CHECKING:
    from . import player_manager

__all__ = ["Track", "RESTClient", "PlaylistInfo"]


_PlaylistInfo = namedtuple("PlaylistInfo", "name selectedTrack")


# This exists to preprocess rather than pull in dataclasses for __post_init__
def PlaylistInfo(name=None, selectedTrack=None):
    return _PlaylistInfo(
        name if name is not None else "Unknown",
        selectedTrack if selectedTrack is not None else -1,
    )


_re_youtube_timestamp = re.compile(r"[&?]t=(\d+)s?")
_re_soundcloud_timestamp = re.compile(r"#t=(\d+):(\d+)s?")
_re_twitch_timestamp = re.compile(r"\?t=(\d+)h(\d+)m(\d+)s")


def parse_timestamps(data):

    if data["loadType"] == LoadType.PLAYLIST_LOADED:
        return data["tracks"]

    new_tracks = []
    query = data["query"]
    try:
        query_url = urlparse(query)
    except:
        query_url = None
    if not query_url:
        return data["tracks"]

    for track in data["tracks"]:
        start_time = 0
        try:
            if all([query_url.scheme, query_url.netloc, query_url.path]) or any(
                x in query for x in ["ytsearch:", "scsearch:"]
            ):
                url_domain = ".".join(query_url.netloc.split(".")[-2:])
                if not query_url.netloc:
                    url_domain = ".".join(query_url.path.split("/")[0].split(".")[-2:])
                if (
                    (url_domain in ["youtube.com", "youtu.be"] or "ytsearch:" in query)
                    and any(x in query for x in ["&t=", "?t="])
                    and not all(k in query for k in ["playlist?", "&list="])
                ):
                    match = re.search(_re_youtube_timestamp, query)
                    if match:
                        start_time = int(match.group(1))
                elif (url_domain == "soundcloud.com" or "scsearch:" in query) and "#t=" in query:
                    if "/sets/" not in query or ("/sets/" in query and "?in=" in query):
                        match = re.search(_re_soundcloud_timestamp, query)
                        if match:
                            start_time = (int(match.group(1)) * 60) + int(match.group(2))
                elif url_domain == "twitch.tv" and "?t=" in query:
                    match = re.search(_re_twitch_timestamp, query)
                    if match:
                        start_time = (
                            (int(match.group(1)) * 60 * 60)
                            + (int(match.group(2)) * 60)
                            + int(match.group(3))
                        )
        except Exception:
            pass
        track["info"]["timestamp"] = start_time * 1000
        new_tracks.append(track)
    return new_tracks


def reformat_query(query):
    try:
        query_url = urlparse(query)
        if all([query_url.scheme, query_url.netloc, query_url.path]) or any(
            x in query for x in ["ytsearch:", "scsearch:"]
        ):
            url_domain = ".".join(query_url.netloc.split(".")[-2:])
            if not query_url.netloc:
                url_domain = ".".join(query_url.path.split("/")[0].split(".")[-2:])
            if (
                (url_domain in ["youtube.com", "youtu.be"] or "ytsearch:" in query)
                and any(x in query for x in ["&t=", "?t="])
                and not all(k in query for k in ["playlist?", "&list="])
            ):
                match = re.search(_re_youtube_timestamp, query)
                if match:
                    query = query.split("&t=")[0].split("?t=")[0]
            elif (url_domain == "soundcloud.com" or "scsearch:" in query) and "#t=" in query:
                if "/sets/" not in query or ("/sets/" in query and "?in=" in query):
                    match = re.search(_re_soundcloud_timestamp, query)
                    if match:
                        query = query.split("#t=")[0]
            elif url_domain == "twitch.tv" and "?t=" in query:
                match = re.search(_re_twitch_timestamp, query)
                if match:
                    query = query.split("?t=")[0]
    except Exception:
        pass
    return query


class Track:
    """
    Information about a Lavalink track.

    Attributes
    ----------
    requester : discord.User
        The user who requested the track.
    track_identifier : str
        Track identifier used by the Lavalink player to play tracks.
    seekable : bool
        Boolean determining if seeking can be done on this track.
    author : str
        The author of this track.
    length : int
        The length of this track in milliseconds.
    is_stream : bool
        Determines whether Lavalink will stream this track.
    position : int
        Current seeked position to begin playback.
    title : str
        Title of this track.
    uri : str
        The playback url of this track.
    start_timestamp: int
        The track start time in milliseconds as provided by the query.
    """

    def __init__(self, data):
        self.requester = None

        self.track_identifier = data.get("track")
        self._info = data.get("info", {})
        self.seekable = self._info.get("isSeekable", False)
        self.author = self._info.get("author")
        self.length = self._info.get("length", 0)
        self.is_stream = self._info.get("isStream", False)
        self.position = self._info.get("position")
        self.title = self._info.get("title")
        self.uri = self._info.get("uri")
        self.start_timestamp = self._info.get("timestamp", 0)
        self.extras = data.get("extras", {})

    @property
    def thumbnail(self):
        """Optional[str]: Returns a thumbnail URL for YouTube tracks."""
        if "youtube" in self.uri and "identifier" in self._info:
            return "https://img.youtube.com/vi/{}/mqdefault.jpg".format(self._info["identifier"])

    def __eq__(self, other):
        """Overrides the default implementation"""
        if isinstance(other, Track):
            return self.track_identifier == other.track_identifier
        return NotImplemented

    def __ne__(self, other):
        """Overrides the default implementation"""
        x = self.__eq__(other)
        if x is not NotImplemented:
            return not x
        return NotImplemented

    def __hash__(self):
        """Overrides the default implementation"""
        return hash(tuple(sorted([self.track_identifier, self.title, self.author, self.uri])))

    def __repr__(self):
        return (
            "<Track: "
            f"track_identifier={self.track_identifier!r}, "
            f"author={self.author!r}, "
            f"length={self.length}, "
            f"is_stream={self.is_stream}, uri={self.uri!r}, title={self.title!r}>"
        )


class LoadResult:
    """
    The result of a load_tracks request.

    Attributes
    ----------
    load_type : LoadType
        The result of the loadtracks request
    playlist_info : Optional[PlaylistInfo]
        The playlist information detected by Lavalink
    tracks : Tuple[Track, ...]
        The tracks that were loaded, if any
    """

    def __init__(self, data):
        self._raw = data
        _fallback = {
            "loadType": LoadType.LOAD_FAILED,
            "exception": {
                "message": "Lavalink API returned an unsupported response, Please report it.",
                "severity": ExceptionSeverity.SUSPICIOUS,
            },
            "playlistInfo": {},
            "tracks": [],
        }
        for (k, v) in _fallback.items():
            if k not in data:
                if (
                    k == "exception"
                    and data.get("loadType", LoadType.LOAD_FAILED) != LoadType.LOAD_FAILED
                ):
                    continue
                elif k == "exception":
                    v["message"] = (
                        f"Timestamp: {self._raw.get('timestamp', 'Unknown')}\n"
                        f"Status Code: {self._raw.get('status', 'Unknown')}\n"
                        f"Error: {self._raw.get('error', 'Unknown')}\n"
                        f"Query: {self._raw.get('query', 'Unknown')}\n"
                        f"Load Type: {self._raw['loadType']}\n"
                        f"Message: {self._raw.get('message', v['message'])}"
                    )
                self._raw.update({k: v})

        self.load_type = LoadType(self._raw["loadType"])

        is_playlist = self._raw.get("isPlaylist") or self.load_type == LoadType.PLAYLIST_LOADED
        if is_playlist is True:
            self.is_playlist = True
            self.playlist_info = PlaylistInfo(**self._raw["playlistInfo"])
        elif is_playlist is False:
            self.is_playlist = False
            self.playlist_info = None
        else:
            self.is_playlist = None
            self.playlist_info = None
        _tracks = parse_timestamps(self._raw) if self._raw.get("query") else self._raw["tracks"]
        self.tracks = tuple(Track(t) for t in _tracks)

    @property
    def has_error(self):
        return self.load_type == LoadType.LOAD_FAILED

    @property
    def exception_message(self) -> Union[str, None]:
        """
        On Lavalink V3, if there was an exception during a load or get tracks call
        this property will be populated with the error message.
        If there was no error this property will be ``None``.
        """
        if self.has_error:
            exception_data = self._raw.get("exception", {})
            return exception_data.get("message")
        return None

    @property
    def exception_severity(self) -> Union[ExceptionSeverity, None]:
        if self.has_error:
            exception_data = self._raw.get("exception", {})
            severity = exception_data.get("severity")
            if severity is not None:
                return ExceptionSeverity(severity)
        return None


class RESTClient:
    """
    Client class used to access the REST endpoints on a Lavalink node.
    """

    def __init__(self, player: "player_manager.Player"):
        self.player = player
        self.node = player.node
        self._session = self.node.session
        self._uri = "http://{}:{}/loadtracks?identifier=".format(self.node.host, self.node.port)
        self._headers = {"Authorization": self.node.password}
<<<<<<< HEAD

=======
>>>>>>> 290d9c2d
        self.state = player.state

        self._warned = False

    def __check_node_ready(self):
        if self.state != PlayerState.READY:
            raise RuntimeError("Cannot execute REST request when node not ready.")

    async def _get(self, url):
        try:
            async with self._session.get(url, headers=self._headers) as resp:
                data = await resp.json(content_type=None)
        except ServerDisconnectedError:
            if self.state == PlayerState.DISCONNECTING:
                return {
                    "loadType": LoadType.LOAD_FAILED,
                    "exception": {
                        "message": "Load tracks interrupted by player disconnect.",
                        "severity": ExceptionSeverity.COMMON,
                    },
                    "tracks": [],
                }
            log.debug("Received server disconnected error when player state = %s", self.state.name)
            raise
        return data

    async def load_tracks(self, query) -> LoadResult:
        """
        Executes a loadtracks request. Only works on Lavalink V3.

        Parameters
        ----------
        query : str

        Returns
        -------
        LoadResult
        """
        self.__check_node_ready()
        _raw_url = str(query)
        parsed_url = reformat_query(_raw_url)
        url = self._uri + quote(parsed_url)

        data = await self._get(url)
        if isinstance(data, dict):
            data["query"] = _raw_url
            data["encodedquery"] = url
            return LoadResult(data)
        elif isinstance(data, list):
            modified_data = {
                "loadType": LoadType.V2_COMPAT,
                "tracks": data,
                "query": _raw_url,
                "encodedquery": url,
            }
            return LoadResult(modified_data)

    async def get_tracks(self, query) -> Tuple[Track, ...]:
        """
        Gets tracks from lavalink.

        Parameters
        ----------
        query : str

        Returns
        -------
        Tuple[Track, ...]
        """
        if not self._warned:
            log.warn("get_tracks() is now deprecated. Please switch to using load_tracks().")
            self._warned = True
        result = await self.load_tracks(query)
        return result.tracks

    async def search_yt(self, query) -> LoadResult:
        """
        Gets track results from YouTube from Lavalink.

        Parameters
        ----------
        query : str

        Returns
        -------
        list of Track
        """
        return await self.load_tracks("ytsearch:{}".format(query))

    async def search_sc(self, query) -> LoadResult:
        """
        Gets track results from SoundCloud from Lavalink.

        Parameters
        ----------
        query : str

        Returns
        -------
        list of Track
        """
        return await self.load_tracks("scsearch:{}".format(query))<|MERGE_RESOLUTION|>--- conflicted
+++ resolved
@@ -283,10 +283,6 @@
         self._session = self.node.session
         self._uri = "http://{}:{}/loadtracks?identifier=".format(self.node.host, self.node.port)
         self._headers = {"Authorization": self.node.password}
-<<<<<<< HEAD
-
-=======
->>>>>>> 290d9c2d
         self.state = player.state
 
         self._warned = False
