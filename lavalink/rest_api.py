from typing import Tuple

from aiohttp import ClientSession

from . import log

<<<<<<< HEAD
from urllib.parse import quote

__all__ = ['Track', 'RESTClient']
=======
__all__ = ["Track", "RESTClient"]
>>>>>>> b7a5217f


class Track:
    """
    Information about a Lavalink track.

    Attributes
    ----------
    requester : discord.User
        The user who requested the track.
    track_identifier : str
        Track identifier used by the Lavalink player to play tracks.
    seekable : bool
        Boolean determining if seeking can be done on this track.
    author : str
        The author of this track.
    length : int
        The length of this track in milliseconds.
    is_stream : bool
        Determines whether Lavalink will stream this track.
    position : int
        Current seeked position to begin playback.
    title : str
        Title of this track.
    uri : str
        The playback url of this track.
    """

    def __init__(self, data):
        self.requester = None

        self.track_identifier = data.get("track")
        self._info = data.get("info", {})
        self.seekable = self._info.get("isSeekable", False)
        self.author = self._info.get("author")
        self.length = self._info.get("length", 0)
        self.is_stream = self._info.get("isStream", False)
        self.position = self._info.get("position")
        self.title = self._info.get("title")
        self.uri = self._info.get("uri")


class RESTClient:
    """
    Client class used to access the REST endpoints on a Lavalink node.
    """

    def __init__(self, node):
        self._node = node
        self._session = ClientSession(loop=node.loop)
        self._uri = "http://{}:{}/loadtracks?identifier=".format(node.host, node.rest)
        self._headers = {"Authorization": node.password}

    async def get_tracks(self, query):
        """
        Gets tracks from lavalink.

        Parameters
        ----------
        query : str

        Returns
        -------
        list of dict
        """
        url = self._uri + quote(str(query))
        async with self._session.get(url, headers=self._headers) as resp:
            data = await resp.json(content_type=None)
            if data is not None:
                tracks = tuple(Track(d) for d in data)
            else:
                tracks = ()
        return tracks

    async def search_yt(self, query) -> Tuple[Track, ...]:
        """
        Gets track results from YouTube from Lavalink.

        Parameters
        ----------
        query : str

        Returns
        -------
        list of Track
        """
        return await self.get_tracks("ytsearch:{}".format(query))

    async def search_sc(self, query) -> Tuple[Track, ...]:
        """
        Gets track results from SoundCloud from Lavalink.

        Parameters
        ----------
        query : str

        Returns
        -------
        list of Track
        """
        return await self.get_tracks("scsearch:{}".format(query))

    async def close(self):
        await self._session.close()
        log.debug("Closed REST session.")<|MERGE_RESOLUTION|>--- conflicted
+++ resolved
@@ -4,13 +4,9 @@
 
 from . import log
 
-<<<<<<< HEAD
 from urllib.parse import quote
 
 __all__ = ['Track', 'RESTClient']
-=======
-__all__ = ["Track", "RESTClient"]
->>>>>>> b7a5217f
 
 
 class Track:
