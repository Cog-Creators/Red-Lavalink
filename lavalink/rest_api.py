import re
from dataclasses import dataclass
from typing import Tuple, Union
from urllib.parse import quote, urlparse

from aiohttp import ClientSession
from aiohttp.client_exceptions import ServerDisconnectedError

from . import log
from .enums import *

__all__ = ["Track", "RESTClient", "PlaylistInfo"]


<<<<<<< HEAD
@dataclass
class PlaylistInfo:
    _data: dict
    name: str = None
    selectedTrack: int = None

    def __post_init__(self):
        self.name = self._data.get("name", "Unknown")
        self.selectedTrack = self._data.get("selectedTrack", -1)

=======
_PlaylistInfo = namedtuple("PlaylistInfo", "name selectedTrack")

# This exists to preprocess rather than pull in dataclasses for __post_init__
def PlaylistInfo(name, selectedTrack):
    return _PlaylistInfo(
        name if name is not None else "Unknown",
        selectedTrack if selectedTrack is not None else -1,
    )
>>>>>>> 0f569e5b

_re_youtube_timestamp = re.compile(r"[&?]t=(\d+)s?")
_re_soundcloud_timestamp = re.compile(r"#t=(\d+):(\d+)s?")
_re_twitch_timestamp = re.compile(r"\?t=(\d+)h(\d+)m(\d+)s")


def parse_timestamps(data):

    if data["loadType"] == LoadType.PLAYLIST_LOADED:
        return data["tracks"]

    new_tracks = []
    query = data["query"]
    try:
        query_url = urlparse(query)
    except:
        query_url = None
    if not query_url:
        return data["tracks"]

    for track in data["tracks"]:
        start_time = 0
        try:
            if all([query_url.scheme, query_url.netloc, query_url.path]) or any(
                x in query for x in ["ytsearch:", "scsearch:"]
            ):
                url_domain = ".".join(query_url.netloc.split(".")[-2:])
                if not query_url.netloc:
                    url_domain = ".".join(query_url.path.split("/")[0].split(".")[-2:])
                if (
                    (url_domain in ["youtube.com", "youtu.be"] or "ytsearch:" in query)
                    and any(x in query for x in ["&t=", "?t="])
                    and not all(k in query for k in ["playlist?", "&list="])
                ):
                    match = re.search(_re_youtube_timestamp, query)
                    if match:
                        start_time = int(match.group(1))
                elif (url_domain == "soundcloud.com" or "scsearch:" in query) and "#t=" in query:
                    if "/sets/" not in query or ("/sets/" in query and "?in=" in query):
                        match = re.search(_re_soundcloud_timestamp, query)
                        if match:
                            start_time = (int(match.group(1)) * 60) + int(match.group(2))
                elif url_domain == "twitch.tv" and "?t=" in query:
                    match = re.search(_re_twitch_timestamp, query)
                    if match:
                        start_time = (
                            (int(match.group(1)) * 60 * 60)
                            + (int(match.group(2)) * 60)
                            + int(match.group(3))
                        )
        except Exception:
            pass
        track["info"]["timestamp"] = start_time * 1000
        new_tracks.append(track)
    return new_tracks


def reformat_query(query):
    try:
        query_url = urlparse(query)
        if all([query_url.scheme, query_url.netloc, query_url.path]) or any(
            x in query for x in ["ytsearch:", "scsearch:"]
        ):
            url_domain = ".".join(query_url.netloc.split(".")[-2:])
            if not query_url.netloc:
                url_domain = ".".join(query_url.path.split("/")[0].split(".")[-2:])
            if (
                (url_domain in ["youtube.com", "youtu.be"] or "ytsearch:" in query)
                and any(x in query for x in ["&t=", "?t="])
                and not all(k in query for k in ["playlist?", "&list="])
            ):
                match = re.search(_re_youtube_timestamp, query)
                if match:
                    query = query.split("&t=")[0].split("?t=")[0]
            elif (url_domain == "soundcloud.com" or "scsearch:" in query) and "#t=" in query:
                if "/sets/" not in query or ("/sets/" in query and "?in=" in query):
                    match = re.search(_re_soundcloud_timestamp, query)
                    if match:
                        query = query.split("#t=")[0]
            elif url_domain == "twitch.tv" and "?t=" in query:
                match = re.search(_re_twitch_timestamp, query)
                if match:
                    query = query.split("?t=")[0]
    except Exception:
        pass
    return query


class Track:
    """
    Information about a Lavalink track.

    Attributes
    ----------
    requester : discord.User
        The user who requested the track.
    track_identifier : str
        Track identifier used by the Lavalink player to play tracks.
    seekable : bool
        Boolean determining if seeking can be done on this track.
    author : str
        The author of this track.
    length : int
        The length of this track in milliseconds.
    is_stream : bool
        Determines whether Lavalink will stream this track.
    position : int
        Current seeked position to begin playback.
    title : str
        Title of this track.
    uri : str
        The playback url of this track.
    start_timestamp: int
        The track start time in milliseconds as provided by the query.
    """

    def __init__(self, data):
        self.requester = None

        self.track_identifier = data.get("track")
        self._info = data.get("info", {})
        self.seekable = self._info.get("isSeekable", False)
        self.author = self._info.get("author")
        self.length = self._info.get("length", 0)
        self.is_stream = self._info.get("isStream", False)
        self.position = self._info.get("position")
        self.title = self._info.get("title")
        self.uri = self._info.get("uri")
        self.start_timestamp = self._info.get("timestamp", 0)
        self.extras = data.get("extras", {})

    @property
    def thumbnail(self):
        """Optional[str]: Returns a thumbnail URL for YouTube tracks."""
        if "youtube" in self.uri and "identifier" in self._info:
            return "https://img.youtube.com/vi/{}/mqdefault.jpg".format(self._info["identifier"])

    def __eq__(self, other):
        """Overrides the default implementation"""
        if isinstance(other, Track):
            return self.track_identifier == other.track_identifier
        return NotImplemented

    def __ne__(self, other):
        """Overrides the default implementation"""
        x = self.__eq__(other)
        if x is not NotImplemented:
            return not x
        return NotImplemented

    def __hash__(self):
        """Overrides the default implementation"""
        return hash(tuple(sorted([self.track_identifier, self.title, self.author, self.uri])))


class LoadResult:
    """
    The result of a load_tracks request.

    Attributes
    ----------
    load_type : LoadType
        The result of the loadtracks request
    playlist_info : Optional[PlaylistInfo]
        The playlist information detected by Lavalink
    tracks : Tuple[Track, ...]
        The tracks that were loaded, if any
    """

    _fallback = {
        "loadType": LoadType.LOAD_FAILED,
        "exception": {
            "message": "Lavalink API returned an unsupported response, Please report it.",
            "severity": ExceptionSeverity.SUSPICIOUS,
        },
        "playlistInfo": {},
        "tracks": [],
    }

    def __init__(self, data):
        self._raw = data
        for (k, v) in self._fallback.items():
            if k not in self._raw:
                if (
                    k == "exception"
                    and data.get("loadType", LoadType.LOAD_FAILED) != LoadType.LOAD_FAILED
                ):
                    continue
                elif k == "exception":
                    v["message"] = v["message"] + "\n{query}\n{response}".format(
                        query="Query: " + data["encodedquery"] if data.get("encodedquery") else "",
                        response=str(self._raw),
                    )
                self._raw.update({k: v})

        self.load_type = LoadType(self._raw["loadType"])

        is_playlist = self._raw.get("isPlaylist") or self.load_type == LoadType.PLAYLIST_LOADED
        if is_playlist is True:
            self.is_playlist = True
            self.playlist_info = PlaylistInfo(self._raw["playlistInfo"])
        elif is_playlist is False:
            self.is_playlist = False
            self.playlist_info = None
        else:
            self.is_playlist = None
            self.playlist_info = None
        _tracks = parse_timestamps(self._raw) if self._raw.get("query") else self._raw["tracks"]
        self.tracks = tuple(Track(t) for t in _tracks)

    @property
    def has_error(self):
        return self.load_type == LoadType.LOAD_FAILED

    @property
    def exception_message(self) -> Union[str, None]:
        """
        On Lavalink V3, if there was an exception during a load or get tracks call
        this property will be populated with the error message.
        If there was no error this property will be ``None``.
        """
        if self.has_error:
            exception_data = self._raw.get("exception", {})
            return exception_data.get("message")
        return None

    @property
    def exception_severity(self) -> Union[ExceptionSeverity, None]:
        if self.has_error:
            exception_data = self._raw.get("exception", {})
            severity = exception_data.get("severity")
            if severity is not None:
                return ExceptionSeverity(severity)
        return None


class RESTClient:
    """
    Client class used to access the REST endpoints on a Lavalink node.
    """

    def __init__(self, node):
        self.node = node
        self._session = None
        self._uri = "http://{}:{}/loadtracks?identifier=".format(node.host, node.rest)
        self._headers = {"Authorization": node.password}

        self.state = PlayerState.CONNECTING

        self._warned = False

    def reset_session(self):
        if self._session is None or self._session.closed:
            self._session = ClientSession(loop=self.node.loop)

    def __check_node_ready(self):
        if self.state != PlayerState.READY:
            raise RuntimeError("Cannot execute REST request when node not ready.")

    async def _get(self, url):
        try:
            async with self._session.get(url, headers=self._headers) as resp:
                data = await resp.json(content_type=None)
        except ServerDisconnectedError:
            if self.state == PlayerState.DISCONNECTING:
                return {
                    "loadType": LoadType.LOAD_FAILED,
                    "exception": {
                        "message": "Load tracks interrupted by player disconnect.",
                        "severity": ExceptionSeverity.COMMON,
                    },
                    "tracks": [],
                }
            log.debug(f"Received server disconnected error when player state = {self.state}")
            raise
        return data

    async def load_tracks(self, query) -> LoadResult:
        """
        Executes a loadtracks request. Only works on Lavalink V3.

        Parameters
        ----------
        query : str

        Returns
        -------
        LoadResult
        """
        self.__check_node_ready()
        _raw_url = str(query)
        parsed_url = reformat_query(_raw_url)
        url = self._uri + quote(parsed_url)

        data = await self._get(url)
        if isinstance(data, dict):
            data["query"] = _raw_url
            data["encodedquery"] = url
            return LoadResult(data)
        elif isinstance(data, list):
            modified_data = {
                "loadType": LoadType.V2_COMPAT,
                "tracks": data,
                "query": _raw_url,
                "encodedquery": url,
            }
            return LoadResult(modified_data)

    async def get_tracks(self, query) -> Tuple[Track, ...]:
        """
        Gets tracks from lavalink.

        Parameters
        ----------
        query : str

        Returns
        -------
        Tuple[Track, ...]
        """
        if not self._warned:
            log.warn("get_tracks() is now deprecated. Please switch to using load_tracks().")
            self._warned = True
        result = await self.load_tracks(query)
        return result.tracks

    async def search_yt(self, query) -> LoadResult:
        """
        Gets track results from YouTube from Lavalink.

        Parameters
        ----------
        query : str

        Returns
        -------
        list of Track
        """
        return await self.load_tracks("ytsearch:{}".format(query))

    async def search_sc(self, query) -> LoadResult:
        """
        Gets track results from SoundCloud from Lavalink.

        Parameters
        ----------
        query : str

        Returns
        -------
        list of Track
        """
        return await self.load_tracks("scsearch:{}".format(query))

    async def close(self):
        if self._session is not None:
            await self._session.close()
        log.debug("Closed REST session.")<|MERGE_RESOLUTION|>--- conflicted
+++ resolved
@@ -1,5 +1,5 @@
 import re
-from dataclasses import dataclass
+from collections import namedtuple
 from typing import Tuple, Union
 from urllib.parse import quote, urlparse
 
@@ -12,18 +12,6 @@
 __all__ = ["Track", "RESTClient", "PlaylistInfo"]
 
 
-<<<<<<< HEAD
-@dataclass
-class PlaylistInfo:
-    _data: dict
-    name: str = None
-    selectedTrack: int = None
-
-    def __post_init__(self):
-        self.name = self._data.get("name", "Unknown")
-        self.selectedTrack = self._data.get("selectedTrack", -1)
-
-=======
 _PlaylistInfo = namedtuple("PlaylistInfo", "name selectedTrack")
 
 # This exists to preprocess rather than pull in dataclasses for __post_init__
@@ -32,7 +20,6 @@
         name if name is not None else "Unknown",
         selectedTrack if selectedTrack is not None else -1,
     )
->>>>>>> 0f569e5b
 
 _re_youtube_timestamp = re.compile(r"[&?]t=(\d+)s?")
 _re_soundcloud_timestamp = re.compile(r"#t=(\d+):(\d+)s?")
@@ -215,7 +202,7 @@
     def __init__(self, data):
         self._raw = data
         for (k, v) in self._fallback.items():
-            if k not in self._raw:
+            if k not in data:
                 if (
                     k == "exception"
                     and data.get("loadType", LoadType.LOAD_FAILED) != LoadType.LOAD_FAILED
@@ -233,7 +220,7 @@
         is_playlist = self._raw.get("isPlaylist") or self.load_type == LoadType.PLAYLIST_LOADED
         if is_playlist is True:
             self.is_playlist = True
-            self.playlist_info = PlaylistInfo(self._raw["playlistInfo"])
+            self.playlist_info = PlaylistInfo(**self._raw["playlistInfo"])
         elif is_playlist is False:
             self.is_playlist = False
             self.playlist_info = None
